<<<<<<< HEAD
<<<<<<< HEAD
v0.7.0
  * Add support for showing overlays on top of images.
  * Fold consecutive mouse move events to reduce number of events.
  * Allow registered event handlers to remove themselves.
  * Remove implicit event channel of window handles.
  * Make window handles Clone.
=======
v0.6.5
  * Support `tch` versions 0.1.6 through 0.3.x.
  * Support `raqote` versions 0.7.14 through 0.8.x.
>>>>>>> e4110151

v0.6.4
  * Support `tch` versions 0.1.6 through 0.2.x.

v0.6.3
  * Increase timeout on communication with background thread to 1 second.
  * Divide `raqote` images by their alpha component to undo pre-multiplication.

v0.6.2
  * Add support for `raqote::DrawTarget` and `raqote::Image`.

v0.6.1
  * Update keyboard-types dependency to 0.5.0.
  * Update sdl2 dependency to 0.33.0.

v0.6.0
  * Add support for handling mouse events.
  * Replace (data, info, name) tuple for displayed images with a struct.

v0.5.1
  * Add `window.add_key_handler`to register asynchronous key handlers.
  * Ignore key events that happened while a window was out of focus.

v0.5.0
  * Add `stop()` function to cleanly stop the background thread.
  * Add `window.get_image()` to retrieve the displayed image.
  * Associate a name with displayed images.
  * Expose `save_image()` and `promp_save_image()`.
  * Fix `window.set_image()` for windows on other workspaces.
  * Fix handling Ctrl+S with modifiers like numlock, capslock, etc.

v0.4.3
  * Add readme to Cargo manifest.

v0.4.2
  * Fix example.
  * Use `assert2` for tests.

v0.4.1
  * Allow end-users to save displayed images.
  * Fix display of color images without alpha channel.

v0.4.0
  * Remove access to `Context` to simplify API.

v0.3.0
  * Change `ImageData` trait to allow consuming images.
  * Implement `ImageData` for tuples of data and `ImageInfo`.
  * Add support for `tch::Tensor`.

v0.2.0
  * Rename `make_window` functions to favor the simple functions.

v0.1.1
  * Support 8-bit grayscale image data.
  * Preserve aspect ratio of images, if requested.
  * Add easy to use API that uses global context.

v0.1.0:
  * Initial release.<|MERGE_RESOLUTION|>--- conflicted
+++ resolved
@@ -1,16 +1,13 @@
-<<<<<<< HEAD
-<<<<<<< HEAD
 v0.7.0
   * Add support for showing overlays on top of images.
   * Fold consecutive mouse move events to reduce number of events.
   * Allow registered event handlers to remove themselves.
   * Remove implicit event channel of window handles.
   * Make window handles Clone.
-=======
+
 v0.6.5
   * Support `tch` versions 0.1.6 through 0.3.x.
   * Support `raqote` versions 0.7.14 through 0.8.x.
->>>>>>> e4110151
 
 v0.6.4
   * Support `tch` versions 0.1.6 through 0.2.x.
